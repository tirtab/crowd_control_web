import numpy as np
import supervision as sv
from ultralytics import YOLO
from pathlib import Path
import openvino as ov

ZONE_POLYGON = np.array([
    [0, 0],
    [1, 0],
    [1, 1],
    [0, 1]
])


class YOLOv11CrowdDetector:
    def __init__(self):
        self.frame_width = 640
        self.frame_height = 480

        # Load model OpenVINO
<<<<<<< HEAD
        # det_model_path = Path("model/best_openvino_model/best.xml")
        det_model_path = Path("model/crowd_control 12_openvino_model/best.xml")
=======
        det_model_path = Path("model/best_openvino_model/best.xml")
>>>>>>> 4e2e7205
        core = ov.Core()
        det_ov_model = core.read_model(det_model_path)

        # Konfigurasi perangkat
        self.device = "AUTO"
        ov_config = {}

        if self.device != "CPU":
            det_ov_model.reshape({0: [1, 3, 640, 640]})
        if "GPU" in self.device or ("AUTO" in self.device and "GPU" in core.available_devices):
            ov_config = {"GPU_DISABLE_WINOGRAD_CONVOLUTION": "YES"}
        det_compiled_model = core.compile_model(det_ov_model, self.device, ov_config)

        self.det_model = YOLO(det_model_path.parent, task="detect")

        if self.det_model.predictor is None:
            custom = {"conf": 0.5, "batch": 1, "save": False, "mode": "predict"}  # method defaults
            args2 = {**self.det_model.overrides, **custom}
            self.det_model.predictor = self.det_model._smart_load("predictor")(overrides=args2,
                                                                               _callbacks=self.det_model.callbacks)
            self.det_model.predictor.setup_model(model=self.det_model.model)

        self.det_model.predictor.model.ov_compiled_model = det_compiled_model

        # Inisialisasi anotator
        self.box_annotator = sv.BoxAnnotator(thickness=2)
        self.label_annotator = sv.LabelAnnotator()

        zone_polygon = (ZONE_POLYGON * np.array([self.frame_width, self.frame_height])).astype(int)
        self.zone = sv.PolygonZone(polygon=zone_polygon)
        self.zone_annotator = sv.PolygonZoneAnnotator(
            zone=self.zone,
            color=sv.Color.RED,
            thickness=2,
            text_thickness=4,
            text_scale=2,
        )

    def detect_and_annotate(self, frame):
        # Deteksi menggunakan YOLOv11
        result = self.det_model(frame)[0]
        detections = sv.Detections.from_ultralytics(result).with_nms().with_nmm()
        detections = detections[detections.confidence > 0.5]

        # Anotasi bounding box dan label
        labels = [
            f"{class_name} {confidence: .2f}"
            for class_name, confidence
            in zip(detections['class_name'], detections.confidence)
        ]

        print(labels)

        frame = self.box_annotator.annotate(scene=frame, detections=detections)
        frame = self.label_annotator.annotate(scene=frame, detections=detections, labels=labels)

        # Anotasi zona
        self.zone.trigger(detections=detections)
        frame = self.zone_annotator.annotate(scene=frame)

        return frame<|MERGE_RESOLUTION|>--- conflicted
+++ resolved
@@ -18,12 +18,7 @@
         self.frame_height = 480
 
         # Load model OpenVINO
-<<<<<<< HEAD
-        # det_model_path = Path("model/best_openvino_model/best.xml")
-        det_model_path = Path("model/crowd_control 12_openvino_model/best.xml")
-=======
         det_model_path = Path("model/best_openvino_model/best.xml")
->>>>>>> 4e2e7205
         core = ov.Core()
         det_ov_model = core.read_model(det_model_path)
 
